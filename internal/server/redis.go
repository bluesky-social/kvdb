--- conflicted
+++ resolved
@@ -182,7 +182,6 @@
 		res, err = s.handleRedisSet(ctx, cmd.Args)
 	case "del":
 		res, err = s.handleRedisDelete(ctx, cmd.Args)
-<<<<<<< HEAD
 	case "sadd":
 		res, err = s.handleRedisSetAdd(ctx, cmd.Args)
 	case "srem":
@@ -195,12 +194,10 @@
 		res, err = s.handleRedisSetMembers(ctx, cmd.Args)
 	case "sinter":
 		res, err = s.handleRedisSetInter(ctx, cmd.Args)
-=======
 	case "incr":
 		res, err = s.handleRedisIncr(ctx, cmd.Args)
 	case "decr":
 		res, err = s.handleRedisDecr(ctx, cmd.Args)
->>>>>>> 2051b38c
 	case "quit":
 		res = "+OK\r\n"
 	default:
@@ -401,7 +398,6 @@
 	return formatBoolAsInt(exists), nil
 }
 
-<<<<<<< HEAD
 // implement sets as serialized Roaring Bitmaps with interned keys we store in FDB
 
 func (s *server) allocateNewUID(ctx context.Context, tx fdb.Transaction) (uint64, error) {
@@ -550,6 +546,44 @@
 		// get or create the set's bitmap
 		bitmapKey := "set/" + setKey
 		val, err := tx.Get(fdb.Key(bitmapKey)).Get()
+func (s *server) handleRedisIncr(ctx context.Context, args []resp.Value) (string, error) {
+	ctx, span := s.tracer.Start(ctx, "handleRedisIncr")
+	defer span.End()
+
+	res, err := s.handleRedisIncrDecr(ctx, args, true)
+	if err != nil {
+		span.RecordError(err)
+		return "", err
+	}
+
+	return res, nil
+}
+
+func (s *server) handleRedisDecr(ctx context.Context, args []resp.Value) (string, error) {
+	ctx, span := s.tracer.Start(ctx, "handleRedisDecr")
+	defer span.End()
+
+	res, err := s.handleRedisIncrDecr(ctx, args, false)
+	if err != nil {
+		span.RecordError(err)
+		return "", err
+	}
+
+	return res, nil
+}
+
+func (s *server) handleRedisIncrDecr(ctx context.Context, args []resp.Value, incr bool) (string, error) {
+	ctx, span := s.tracer.Start(ctx, "handleRedisIncrDecr") // nolint
+	defer span.End()
+
+	k, err := extractStringArg(args[0])
+	if err != nil {
+		return "", recordErr(span, fmt.Errorf("failed to parse key argument: %w", err))
+	}
+	key := fdb.Key(k)
+
+	res, err := s.fdb.Transact(func(tx fdb.Transaction) (any, error) {
+		val, err := tx.Get(fdb.Key(key)).Get()
 		if err != nil {
 			return nil, err
 		}
@@ -829,52 +863,11 @@
 		// get the set's bitmap
 		bitmapKey := "set/" + setKey
 		val, err := tx.Get(fdb.Key(bitmapKey)).Get()
-=======
-func (s *server) handleRedisIncr(ctx context.Context, args []resp.Value) (string, error) {
-	ctx, span := s.tracer.Start(ctx, "handleRedisIncr")
-	defer span.End()
-
-	res, err := s.handleRedisIncrDecr(ctx, args, true)
-	if err != nil {
-		span.RecordError(err)
-		return "", err
-	}
-
-	return res, nil
-}
-
-func (s *server) handleRedisDecr(ctx context.Context, args []resp.Value) (string, error) {
-	ctx, span := s.tracer.Start(ctx, "handleRedisDecr")
-	defer span.End()
-
-	res, err := s.handleRedisIncrDecr(ctx, args, false)
-	if err != nil {
-		span.RecordError(err)
-		return "", err
-	}
-
-	return res, nil
-}
-
-func (s *server) handleRedisIncrDecr(ctx context.Context, args []resp.Value, incr bool) (string, error) {
-	ctx, span := s.tracer.Start(ctx, "handleRedisIncrDecr") // nolint
-	defer span.End()
-
-	k, err := extractStringArg(args[0])
-	if err != nil {
-		return "", recordErr(span, fmt.Errorf("failed to parse key argument: %w", err))
-	}
-	key := fdb.Key(k)
-
-	res, err := s.fdb.Transact(func(tx fdb.Transaction) (any, error) {
-		val, err := tx.Get(fdb.Key(key)).Get()
->>>>>>> 2051b38c
 		if err != nil {
 			return nil, err
 		}
 
 		if len(val) == 0 {
-<<<<<<< HEAD
 			// set does not exist, return empty list
 			members = []string{}
 			return nil, nil
@@ -1011,7 +1004,7 @@
 func recordErr(span trace.Span, err error) error {
 	span.RecordError(err)
 	return err
-=======
+		if len(val) == 0 {
 			// item does not yet exist
 			val = []byte("0")
 		}
@@ -1040,5 +1033,4 @@
 	}
 
 	return formatInt(n), nil
->>>>>>> 2051b38c
 }